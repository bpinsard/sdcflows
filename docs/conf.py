--- conflicted
+++ resolved
@@ -163,15 +163,9 @@
 latex_documents = [
     (
         master_doc,
-<<<<<<< HEAD
-        "smriprep.tex",
-        "sMRIPrep Documentation",
-        "The sMRIPrep Developers",
-=======
         "sdcflows.tex",
         "SDCFlows Documentation",
         "The SDCFlows Developers",
->>>>>>> 08152b2a
         "manual",
     ),
 ]
@@ -181,11 +175,7 @@
 
 # One entry per manual page. List of tuples
 # (source start file, name, description, authors, manual section).
-<<<<<<< HEAD
-man_pages = [(master_doc, "smriprep", "sMRIPrep Documentation", [author], 1)]
-=======
 man_pages = [(master_doc, "sdcflows", "SDCFlows Documentation", [author], 1)]
->>>>>>> 08152b2a
 
 
 # -- Options for Texinfo output ----------------------------------------------
@@ -196,17 +186,10 @@
 texinfo_documents = [
     (
         master_doc,
-<<<<<<< HEAD
-        "smriprep",
-        "sMRIPrep Documentation",
-        author,
-        "sMRIPrep",
-=======
         "sdcflows",
         "SDCFlows Documentation",
         author,
         "SDCFlows",
->>>>>>> 08152b2a
         "One line description of project.",
         "Miscellaneous",
     ),
